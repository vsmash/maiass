// Commit functionality for MAIASS - port of maiass.sh commit behavior
import { execSync } from 'child_process';
import { log } from './logger.js';
import { SYMBOLS } from './symbols.js';
import { getGitInfo, getGitStatus } from './git-info.js';
import readline from 'readline';
import { loadEnvironmentConfig } from './config.js';
import { logCommit } from './devlog.js';

/**
 * Execute git command with proper error handling
 * @param {string} command - Git command to execute
 * @param {boolean} silent - Whether to suppress output
 * @returns {string|null} Command output or null if failed
 */
function executeGitCommand(command, silent = false) {
  try {
    const result = execSync(command, { 
      encoding: 'utf8', 
      stdio: silent ? 'pipe' : 'inherit'
    });
    return typeof result === 'string' ? result.trim() : '';
  } catch (error) {
    if (!silent) {
      log.error(SYMBOLS.CROSS, `Git command failed: ${command}\n${error.message}`);
    }
    return null;
  }
}

/**
 * Check if remote exists
 * @param {string} remoteName - Name of remote (default: origin)
 * @returns {boolean} True if remote exists
 */
function remoteExists(remoteName = 'origin') {
  const result = executeGitCommand(`git remote get-url ${remoteName}`, true);
  return result !== null;
}

/**
 * Get AI commit message suggestion
 * @param {Object} gitInfo - Git information object
 * @returns {Promise<string|null>} AI suggested commit message or null
 */
async function getAICommitSuggestion(gitInfo) {
  const config = loadEnvironmentConfig();
  const openaiToken = process.env.MAIASS_AI_TOKEN;
  const openaiEndpoint = process.env.MAIASS_AI_ENDPOINT || 'https://pound.maiass.net/v1/chat/completions';
  const openaiModel = process.env.MAIASS_AI_MODEL || 'gpt-3.5-turbo';
  const openaiTemperature = parseFloat(process.env.MAIASS_AI_TEMPERATURE || '0.7');
  const commitMessageStyle = process.env.MAIASS_AI_COMMIT_MESSAGE_STYLE || 'bullet';
  const maxCharacters = parseInt(process.env.MAIASS_AI_MAX_CHARACTERS || '8000');
  
  if (!openaiToken) {
    log.warning(SYMBOLS.WARNING, 'No AI token configured. Set MAIASS_AI_TOKEN in your .env.maiass file');
    return null;
  }
  
  // Enhanced token validation
  if (!openaiToken) {
    log.error(SYMBOLS.WARNING, 'No AI token provided');
    log.info(SYMBOLS.INFO, 'Please set MAIASS_AI_TOKEN in your .env.maiass file');
    log.info(SYMBOLS.INFO, 'Example: MAIASS_AI_TOKEN=your_token_here');
    return null;
  }

  // Log token info for debugging (masked)
  const tokenPrefix = openaiToken.substring(0, 5);
  const tokenSuffix = openaiToken.length > 10 ? openaiToken.substring(openaiToken.length - 4) : '****';
  log.debug('Using AI Token', {
    tokenLength: openaiToken.length,
    tokenStartsWith: tokenPrefix,
    tokenEndsWith: tokenSuffix,
    endpoint: openaiEndpoint
  });

  // Validate token format
  const isTokenValid = /^[a-zA-Z0-9_\-.]{20,}$/.test(openaiToken);
  if (!isTokenValid) {
    log.error(SYMBOLS.WARNING, 'Invalid AI token format');
    log.info(SYMBOLS.INFO, 'Token should be at least 20 characters long and only contain letters, numbers, underscores, hyphens, or periods');
    log.info(SYMBOLS.INFO, 'Example format: sk-xxxxxxxxxxxxxxxxxxxxxxxxxxxxxxxx');
    return null;
  }
  
  try {
    // Get git diff for staged changes
    let gitDiff = executeGitCommand('git diff --cached', true);
    if (!gitDiff) {
      return null;
    }
    
    // Truncate git diff if it exceeds character limit (matching bash script behavior)
    if (gitDiff.length > maxCharacters) {
      gitDiff = gitDiff.substring(0, maxCharacters) + '...[truncated]';
      log.info(SYMBOLS.INFO, `Git diff truncated to ${maxCharacters} characters`);
    }
    
    // Create AI prompt based on commit message style
    let prompt;
    if (commitMessageStyle === 'bullet') {
      prompt = `Analyze the following git diff and create a commit message with bullet points. Format as:
Brief summary title
  - feat: add user authentication
  - fix(api): resolve syntax error
  - docs: update README

Use past tense verbs. No blank line between title and bullets. Keep concise. Do not wrap the response in quotes.

Git diff:
${gitDiff}`;
    } else {
      prompt = `Analyze the following git diff and create a concise, descriptive commit message. Use conventional commit format when appropriate (feat:, fix:, docs:, etc.). Keep it under 72 characters for the first line.

Git diff:
${gitDiff}`;
    }
    
    // Make API request
    const requestBody = {
      model: openaiModel,
      messages: [
        {
          role: 'system',
          content: 'You are a helpful assistant that writes concise, descriptive git commit messages based on code changes.'
        },
        {
          role: 'user',
          content: prompt
        }
      ],
      max_tokens: 150,
      temperature: openaiTemperature
    };
    
    // Enhanced request logging with timing
    const startTime = Date.now();
    let response;
    
    try {
      // Log the full request in debug mode
      log.debug('AI API Request', {
        endpoint: openaiEndpoint,
        method: 'POST',
        headers: {
          'Content-Type': 'application/json',
          'Authorization': `Bearer ${openaiToken ? '***' + openaiToken.slice(-4) : 'none'}`
        },
        body: {
          ...requestBody,
          // Redact the actual token and content from logs
          messages: requestBody.messages.map(msg => ({
            ...msg,
            content: msg.content ? msg.content.substring(0, 100) + '...' : 'empty'
          }))
        },
        timestamp: new Date().toISOString()
      });
      
      // Make the actual request with timeout
      const controller = new AbortController();
      const timeoutId = setTimeout(() => controller.abort(), 30000); // 30 second timeout
      
      // Token info already logged above, no need to log again
      
      // Set up request headers
      const requestHeaders = {
        'Content-Type': 'application/json',
        'Authorization': `Bearer ${openaiToken}`
      };
      
      response = await fetch(openaiEndpoint, {
        method: 'POST',
        headers: requestHeaders,
        body: JSON.stringify(requestBody),
        signal: controller.signal
      });
      
      clearTimeout(timeoutId);
      
    } catch (error) {
      const elapsed = Date.now() - startTime;
      log.debug('AI API Request Failed', {
        error: {
          name: error.name,
          message: error.message,
          code: error.code,
          stack: error.stack ? error.stack.split('\n') : 'No stack trace'
        },
        elapsedMs: elapsed,
        endpoint: openaiEndpoint,
        timestamp: new Date().toISOString()
      });
      
      // Re-throw with more context
      if (error.name === 'AbortError') {
        throw new Error(`Request to ${openaiEndpoint} timed out after 30 seconds`);
      } else if (error.code === 'ENOTFOUND') {
        throw new Error(`Could not resolve host for ${openaiEndpoint}. Check your network connection.`);
      } else if (error.code === 'ECONNREFUSED') {
        throw new Error(`Connection refused by ${openaiEndpoint}. The service may be down.`);
      } else if (error.code === 'UNABLE_TO_VERIFY_LEAF_SIGNATURE') {
        throw new Error(`SSL certificate verification failed for ${openaiEndpoint}. Check your system's certificate store.`);
      }
      
      throw error; // Re-throw the original error if we don't have a specific handler
    }
    
    // Get response text for debugging before parsing as JSON
    let responseText;
    let responseData;
    
    try {
      responseText = await response.text();
      
      // Log the raw response for debugging
      log.debug('Raw AI API Response:', {
        status: response.status,
        statusText: response.statusText,
        headers: Object.fromEntries(response.headers.entries()),
        body: responseText.length > 1000 ? responseText.substring(0, 1000) + '... [truncated]' : responseText,
        elapsedMs: Date.now() - startTime,
        timestamp: new Date().toISOString()
      });
      
      // Try to parse JSON, but handle cases where response might not be JSON
      try {
        responseData = responseText ? JSON.parse(responseText) : {};
      } catch (e) {
        log.debug('Failed to parse API response as JSON', { error: e.message });
        responseData = { error: { message: 'Invalid JSON response from server' } };
      }
      
<<<<<<< HEAD
      if (!response.ok) {
        const errorMessage = responseData?.error?.message || response.statusText || 'Unknown error';
        const errorType = responseData?.error?.type || 'API Error';
        const errorCode = responseData?.error?.code || '';
        
        // Enhanced error handling with specific guidance for each error type
        switch (response.status) {
          case 400:
            log.error(SYMBOLS.CROSS, `Bad request: ${errorMessage}`);
            log.info(SYMBOLS.INFO, 'The request was malformed or missing required parameters');
            break;
            
          case 401:
          case 403:
            log.error(SYMBOLS.CROSS, `Authentication failed (${response.status}): ${errorMessage}`);
            log.info(SYMBOLS.INFO, 'Possible issues:');
            log.info(SYMBOLS.INFO, '1. Your API key may be invalid or expired');
            log.info(SYMBOLS.INFO, '2. The token might not have the required permissions');
            log.info(SYMBOLS.INFO, '3. The endpoint URL might be incorrect');
            log.info(SYMBOLS.INFO, '4. The token format might not match what the server expects');
            
            // Provide more specific guidance based on token format
            if (openaiToken.startsWith('sk-')) {
              log.info(SYMBOLS.INFO, 'Note: This looks like an OpenAI API key. Make sure you\'re using the correct endpoint.');
            } else if (openaiToken.startsWith('mai_')) {
              log.info(SYMBOLS.INFO, 'Note: This looks like a MAIASS token. Ensure your local AI service is running and accessible.');
            }
            
            log.info(SYMBOLS.INFO, 'Check your .env.maiass file for MAIASS_AI_TOKEN and MAIASS_AI_ENDPOINT');
            break;
            
          case 404:
            log.error(SYMBOLS.CROSS, `Endpoint not found: ${openaiEndpoint}`);
            log.info(SYMBOLS.INFO, 'Please verify the MAIASS_AI_ENDPOINT in your .env.maiass file');
            log.info(SYMBOLS.INFO, 'For local AI services, ensure the service is running at the specified URL');
            break;
            
          case 422:
            log.error(SYMBOLS.CROSS, `Validation error: ${errorMessage}`);
            log.info(SYMBOLS.INFO, 'The request was well-formed but contained invalid data');
            break;
            
          case 429:
            log.error(SYMBOLS.CROSS, `Rate limit exceeded: ${errorMessage}`);
            log.info(SYMBOLS.INFO, 'Please wait before making more requests or check your rate limits');
            break;
            
          case 500:
          case 502:
          case 503:
          case 504:
            log.error(SYMBOLS.CROSS, `AI service error (${response.status}): ${errorMessage}`);
            log.info(SYMBOLS.INFO, 'The AI service may be temporarily unavailable or experiencing issues');
            log.info(SYMBOLS.INFO, 'Please try again in a few minutes');
            break;
            
          default:
            log.error(SYMBOLS.CROSS, `API request failed (${response.status}): ${errorMessage}`);
            log.info(SYMBOLS.INFO, 'Please check your configuration and try again');
        }
        
        log.debug('Full error details:', { 
          status: response.status, 
          error: responseData?.error || 'No error details',
          endpoint: openaiEndpoint,
          tokenStartsWith: openaiToken.substring(0, 5) + '...',
          tokenLength: openaiToken.length
        });
        
        return null;
      }
      
      // Log successful response in debug mode
      log.debug('AI API Response:', {
        status: response.status,
        statusText: response.statusText,
        body: responseData,
        elapsedMs: Date.now() - startTime,
        timestamp: new Date().toISOString(),
        endpoint: openaiEndpoint,
        model: openaiModel,
        tokenConfigured: !!openaiToken,
        tokenPrefix: openaiToken ? `${openaiToken.substring(0, 5)}...` : 'none',
        tokenLength: openaiToken ? openaiToken.length : 0,
        responseHeaders: Object.fromEntries(response.headers.entries())
      });
      
      try {
        // Process successful response
        if (responseData.choices && responseData.choices.length > 0) {
          let suggestion = responseData.choices[0].message.content.trim();
          
          // Clean up any quotes that might wrap the entire response
          if ((suggestion.startsWith("'") && suggestion.endsWith("'")) || 
              (suggestion.startsWith('"') && suggestion.endsWith('"'))) {
            suggestion = suggestion.slice(1, -1).trim();
          }
          
          // Log token usage if available
          if (responseData.usage) {
            log.debug('Token usage:', {
              promptTokens: responseData.usage.prompt_tokens,
              completionTokens: responseData.usage.completion_tokens,
              totalTokens: responseData.usage.total_tokens
            });
          }
          
          return suggestion;
        } else {
          log.warning(SYMBOLS.WARNING, 'No choices returned from AI API');
          log.debug('Unexpected response format:', responseData);
          return null;
        }
      } catch (error) {
        // Handle any errors that occur during response processing
        log.error(SYMBOLS.CROSS, `Error processing AI response: ${error.message}`);
        log.debug('Error details:', {
          error: error.stack ? error.stack.split('\n') : 'No stack trace',
          elapsedMs: Date.now() - startTime,
          timestamp: new Date().toISOString()
        });
        return null;
      }
    } catch (error) {
      // Handle network errors and other exceptions
      log.error(SYMBOLS.CROSS, `Error communicating with AI service: ${error.message}`);
      log.debug('Error details:', {
        error: error.stack ? error.stack.split('\n') : 'No stack trace',
        endpoint: openaiEndpoint,
        elapsedMs: Date.now() - startTime,
        timestamp: new Date().toISOString()
      });
      
      // Provide additional guidance for common errors
      if (error.name === 'AbortError') {
        log.info(SYMBOLS.INFO, 'Request timed out. The AI service may be slow or unavailable.');
      } else if (error.code === 'ENOTFOUND') {
        log.info(SYMBOLS.INFO, `Could not resolve host: ${new URL(openaiEndpoint).hostname}`);
        log.info(SYMBOLS.INFO, 'Please check your internet connection and MAIASS_AI_ENDPOINT setting');
      } else if (error.code === 'ECONNREFUSED') {
        log.info(SYMBOLS.INFO, `Connection refused by ${openaiEndpoint}`);
        log.info(SYMBOLS.INFO, 'The AI service may not be running or is not accessible');
=======
      // Display enhanced usage information from credit-based system
      if (data.billing) {
        const billing = data.billing;
        const remaining = billing.credits_remaining || 0;
        const used = billing.credits_used || 0;
        const total = used + remaining;
        const usagePercent = total > 0 ? Math.round((used / total) * 100) : 0;
        
        log.info(SYMBOLS.INFO, `Credits Used: ${used} (${billing.model || 'Unknown Model'})`);
        log.info(SYMBOLS.INFO, `Credits Remaining: ${remaining} (${usagePercent}% used)`);
        
        // Show token breakdown if available
        const promptTokens = billing.prompt_tokens || 0;
        const completionTokens = billing.completion_tokens || 0;
        const totalTokens = billing.total_tokens || (promptTokens + completionTokens);
        
        if (totalTokens > 0) {
          log.info(SYMBOLS.INFO, `Tokens: ${totalTokens} (${promptTokens} + ${completionTokens})`);
        }
        
        // Show warnings if available
        if (billing.warning) {
          log.warning(SYMBOLS.WARNING, billing.warning);
        }
      } else if (data.usage) {
        // Fallback to legacy token display
        const totalTokens = data.usage.total_tokens || 0;
        const promptTokens = data.usage.prompt_tokens || 0;
        const completionTokens = data.usage.completion_tokens || 0;
        log.info(SYMBOLS.INFO, `Total Tokens: ${totalTokens} (${promptTokens} + ${completionTokens})`);
>>>>>>> 6df5a974
      }
      
      return null;
    }
  } catch (error) {
    // Enhanced error message with more context
    let errorMessage = `AI suggestion failed: ${error.message}`;
    
    // Handle specific error codes with more helpful messages
    switch (error.code) {
      case 'ENOTFOUND':
        errorMessage = `Cannot connect to AI service: ${openaiEndpoint} - Host not found. Check your internet connection.`;
        break;
      case 'ECONNREFUSED':
        errorMessage = `Connection refused by AI service at ${openaiEndpoint}. The service might be down.`;
        break;
      case 'ETIMEDOUT':
        errorMessage = `Connection to AI service timed out. Please check your network connection.`;
        break;
      case 'EAI_AGAIN':
        errorMessage = `Temporary DNS resolution failure while trying to reach ${openaiEndpoint}.`;
        break;
      case 'UNABLE_TO_VERIFY_LEAF_SIGNATURE':
        errorMessage = `SSL certificate verification failed for ${openaiEndpoint}. Check your system's certificate store.`;
        break;
    }
    
    log.error(SYMBOLS.WARNING, errorMessage);
    
    // Always show network-related info, not just in debug mode
    log.info(SYMBOLS.INFO, `Endpoint: ${openaiEndpoint}`);
    log.info(SYMBOLS.INFO, `Token configured: ${!!openaiToken ? 'Yes' : 'No'}`);
    
    // Detailed debug info
    const debugInfo = {
      name: error.name,
      code: error.code,
      endpoint: openaiEndpoint,
      tokenConfigured: !!openaiToken,
      tokenPrefix: openaiToken ? `${openaiToken.substring(0, 5)}...` : 'none',
      tokenLength: openaiToken ? openaiToken.length : 0,
      nodeVersion: process.version,
      platform: process.platform,
      stack: error.stack
    };
    
    log.debug('AI Suggestion Error Details:', debugInfo);
    
    // If we have a network error, suggest common solutions
    if (['ENOTFOUND', 'ECONNREFUSED', 'ETIMEDOUT', 'EAI_AGAIN'].includes(error.code)) {
      log.info(SYMBOLS.INFO, 'Troubleshooting steps:');
      log.info(SYMBOLS.INFO, '1. Check your internet connection');
      log.info(SYMBOLS.INFO, '2. Verify the endpoint URL is correct');
      log.info(SYMBOLS.INFO, '3. Try pinging the endpoint to check connectivity');
      log.info(SYMBOLS.INFO, '4. If behind a proxy, ensure it is properly configured');
    }
    
    return null;
  }
}

/**
 * Get user input using readline
 * @param {string} prompt - Prompt to display
 * @returns {Promise<string>} User input
 */
function getUserInput(prompt) {
  const rl = readline.createInterface({
    input: process.stdin,
    output: process.stdout
  });
  
  return new Promise((resolve) => {
    rl.on('SIGINT', () => {
      rl.close();
      log.warning(SYMBOLS.WARNING, 'Operation cancelled by user (Ctrl+C)');
      process.exit(0);
    });
    
    rl.question(prompt, (answer) => {
      rl.close();
      resolve(answer.trim());
    });
  });
}

/**
 * Get single character input from user
 * @param {string} prompt - Prompt to display
 * @returns {Promise<string>} Single character input
 */
function getSingleCharInput(prompt) {
  return new Promise((resolve, reject) => {
    // Check if stdin is a TTY (interactive terminal)
    if (process.stdin.isTTY) {
      // Interactive mode - use raw mode for single character input
      process.stdout.write(prompt);
      process.stdin.setRawMode(true);
      process.stdin.resume();
      
      const handleInput = (key) => {
        process.stdin.setRawMode(false);
        process.stdin.pause();
        process.stdin.removeListener('data', handleInput);
        
        const char = key.toString();
        
        // Handle Ctrl+C (ASCII 3)
        if (key[0] === 3) {
          console.log(); // New line
          log.warning(SYMBOLS.WARNING, 'Operation cancelled by user (Ctrl+C)');
          process.exit(0);
        }
        
        const result = char.toLowerCase();
        console.log(); // New line after input
        resolve(result);
      };
      
      process.stdin.on('data', handleInput);
    } else {
      // Non-interactive mode (piped input) - use readline
      const rl = readline.createInterface({
        input: process.stdin,
        output: process.stdout
      });
      
      rl.on('SIGINT', () => {
        rl.close();
        log.warning(SYMBOLS.WARNING, 'Operation cancelled by user (Ctrl+C)');
        process.exit(0);
      });
      
      rl.question(prompt, (answer) => {
        rl.close();
        const char = answer.trim().toLowerCase() || 'n'; // Default to 'n' if empty
        resolve(char);
      });
    }
  });
}

/**
 * Get multi-line commit message from user
 * @param {string} jiraTicket - JIRA ticket number to prepend
 * @returns {Promise<string>} Multi-line commit message
 */
async function getMultiLineCommitMessage(jiraTicket) {
  log.info('', 'Enter multiple lines (press Enter three times to finish):');
  
  const lines = [];
  let emptyLineCount = 0;
  
  const rl = readline.createInterface({
    input: process.stdin,
    output: process.stdout
  });
  
  return new Promise((resolve) => {
    rl.on('SIGINT', () => {
      rl.close();
      log.warning(SYMBOLS.WARNING, 'Operation cancelled by user (Ctrl+C)');
      process.exit(0);
    });
    
    const promptForLine = () => {
      rl.question('', (line) => {
        if (line === '') {
          emptyLineCount++;
          if (emptyLineCount >= 3) {
            rl.close();
            const message = lines.join('\n');
            resolve(message);
            return;
          }
        } else {
          emptyLineCount = 0;
          lines.push(line);
        }
        promptForLine();
      });
    };
    
    promptForLine();
  });
}

/**
 * Get commit message with AI integration and JIRA ticket handling
 * @param {Object} gitInfo - Git information object
 * @param {Object} options - Commit options
 * @returns {Promise<string>} Final commit message
 */
async function getCommitMessage(gitInfo, options = {}) {
  const { silent = false } = options;
  const openaiMode = process.env.MAIASS_AI_MODE || 'ask';
  const openaiToken = process.env.MAIASS_AI_TOKEN;
  const jiraTicket = gitInfo.jiraTicket;
  
  // Display JIRA ticket if found
  if (jiraTicket) {
    log.info(SYMBOLS.INFO, `Jira Ticket Number: ${jiraTicket}`);
  }
  
  let useAI = false;
  let aiSuggestion = null;
  
  // Handle AI commit message modes
  switch (openaiMode) {
    case 'ask':
      if (openaiToken) {
        let reply;
        if (silent) {
          log.info('', 'Would you like to use AI to suggest a commit message? [y/N] y');
          reply = 'y';
        } else {
          reply = await getSingleCharInput('Would you like to use AI to suggest a commit message? [y/N] ');
        }
        useAI = reply === 'y';
      }
      break;
    case 'autosuggest':
      if (openaiToken) {
        useAI = true;
      }
      break;
    case 'off':
    default:
      useAI = false;
      break;
  }
  
  // Try to get AI suggestion if requested
  if (useAI) {
    log.info(SYMBOLS.BRAIN, 'Getting AI commit message suggestion...');
    aiSuggestion = await getAICommitSuggestion(gitInfo);
    
    if (aiSuggestion) {
      log.blueOnWhite(SYMBOLS.WARNING, 'Always review AI suggestions before committing!');
      log.success(SYMBOLS.BRAIN, 'AI suggested commit message:', true);
      log.aisuggestion('', aiSuggestion);
      console.log();
      console.log();
      
      let reply;
      if (silent) {
        log.info('', 'Use this AI suggestion? [Y/n/e=edit] Y');
        reply = 'Y';
      } else {
        reply = await getSingleCharInput('Use this AI suggestion? [Y/n/e=edit] ');
      }
      
      switch (reply) {
        case 'n':
          log.info(SYMBOLS.INFO, 'AI suggestion declined, entering manual mode');
          useAI = false;
          break;
        case 'e':
          log.info(SYMBOLS.INFO, 'Edit mode: You can modify the AI suggestion');
          log.info('', 'Current AI suggestion:');
          log.aisuggestion('', aiSuggestion);
          console.log();
          log.info('', 'Enter your modified commit message (press Enter three times when finished, or just Enter to keep AI suggestion):');
          
          const editedMessage = await getMultiLineCommitMessage(jiraTicket);
          const finalEditedMessage = editedMessage || aiSuggestion;
          
          // Prepend JIRA ticket if found and not already present
          if (jiraTicket && finalEditedMessage && !finalEditedMessage.startsWith(jiraTicket)) {
            return `${jiraTicket} ${finalEditedMessage}`;
          }
          return finalEditedMessage;
        default:
          // Accept AI suggestion - prepend JIRA ticket if needed
          if (jiraTicket && aiSuggestion && !aiSuggestion.startsWith(jiraTicket)) {
            return `${jiraTicket} ${aiSuggestion}`;
          }
          return aiSuggestion;
      }
    } else {
      log.warning(SYMBOLS.WARNING, 'AI suggestion failed, falling back to manual entry');
      useAI = false;
    }
  }
  
  // Manual commit message entry
  if (jiraTicket) {
    log.info(SYMBOLS.INFO, `Enter a commit message (Jira ticket ${jiraTicket} will be prepended)`);
  } else {
    log.info(SYMBOLS.INFO, 'Enter a commit message (starting with Jira Ticket# when relevant)');
    log.info(SYMBOLS.INFO, 'Please enter a ticket number or \'fix:\' or \'feature:\' or \'devops:\' to start the commit message');
  }
  
  const manualMessage = await getMultiLineCommitMessage(jiraTicket);
  
  // Prepend JIRA ticket if found and not already present
  if (jiraTicket && manualMessage && !manualMessage.startsWith(jiraTicket)) {
    return `${jiraTicket} ${manualMessage}`;
  }
  
  return manualMessage;
}

/**
 * Handle staged commit process
 * @param {Object} gitInfo - Git information object
 * @param {Object} options - Commit options
 * @returns {Promise<boolean>} True if commit was successful
 */
async function handleStagedCommit(gitInfo, options = {}) {
  const { silent = false } = options;
  // Check if there are actually staged changes
  if (!gitInfo.status || gitInfo.status.stagedCount === 0) {
    log.warning(SYMBOLS.INFO, 'Nothing to commit, working tree clean');
    return true;
  }
  
  // Show staged changes
  const stagedOutput = executeGitCommand('git diff --cached --name-status', true);
  if (!stagedOutput) {
    log.warning(SYMBOLS.INFO, 'No staged changes to show');
    return true;
  }
  
  log.info(SYMBOLS.INFO, 'Staged changes detected:');
  
  // Display the staged changes
  console.log(stagedOutput);
  
  // Get commit message
  const commitMessage = await getCommitMessage(gitInfo, { silent });
  if (!commitMessage) {
    log.error(SYMBOLS.CROSS, 'No commit message provided');
    return false;
  }
  
  // Commit changes
  const verbosity = process.env.MAIASS_VERBOSITY || 'brief';
  const quietMode = verbosity !== 'debug';
  
  try {
    // Use echo and pipe to handle multi-line commit messages properly
    const commitCommand = `echo ${JSON.stringify(commitMessage)} | git commit -F -`;
    const result = executeGitCommand(commitCommand, quietMode);
    
    if (result === null) {
      log.error(SYMBOLS.CROSS, 'Commit failed');
      return false;
    }
    
    log.success(SYMBOLS.CHECKMARK, 'Changes committed successfully');
    
    // Log the commit to devlog.sh (equivalent to logthis in maiass.sh)
    logCommit(commitMessage, gitInfo);
    
    // Ask about pushing to remote
    if (remoteExists('origin')) {
      let reply;
      if (silent) {
        log.info('', 'Do you want to push this commit to remote? [y/N] y');
        reply = 'y';
      } else {
        reply = await getSingleCharInput('Do you want to push this commit to remote? [y/N] ');
      }
      
      if (reply === 'y') {
        const pushResult = executeGitCommand(`git push --set-upstream origin '${gitInfo.branch}'`, false);
        if (pushResult !== null) {
          log.success(SYMBOLS.CHECKMARK, 'Commit pushed.');
        } else {
          log.error(SYMBOLS.CROSS, 'Push failed');
          return false;
        }
      }
    } else {
      log.warning(SYMBOLS.WARNING, 'No remote found.');
    }
    
    return true;
  } catch (error) {
    log.error(SYMBOLS.CROSS, `Commit failed: ${error.message}`);
    return false;
  }
}

/**
 * Main commit function - checks for changes and handles commit workflow
 * @param {Object} options - Commit options
 * @returns {Promise<boolean>} True if process completed successfully
 */
export async function commitThis(options = {}) {
  const { autoStage = false, commitsOnly = false, silent = false } = options;
  
  // Get git information
  const gitInfo = getGitInfo();
  if (!gitInfo) {
    log.error(SYMBOLS.CROSS, 'Not in a git repository');
    return false;
  }
  
  log.info(SYMBOLS.GEAR, 'Checking for Changes\n');
  
  const status = gitInfo.status;
  
  // Check if there are any changes
  if (status.isClean) {
    log.success(SYMBOLS.CHECKMARK, 'No changes found. Working directory is clean.');
    if (commitsOnly) {
      log.info('', 'Thank you for using MAIASS.');
    }
    return true;
  }
  
  // Handle unstaged changes
  if (status.unstagedCount > 0 || status.untrackedCount > 0) {
    log.warning(SYMBOLS.WARNING, 'There are uncommitted changes in your working directory');
    
    if (status.unstagedCount > 0) {
      log.info('', `  Unstaged: ${status.unstagedCount} file${status.unstagedCount === 1 ? '' : 's'}`);
    }
    if (status.untrackedCount > 0) {
      log.info('', `  Untracked: ${status.untrackedCount} file${status.untrackedCount === 1 ? '' : 's'}`);
    }
    
    if (!autoStage) {
      let reply;
      if (silent) {
        log.info('', `Do you want to stage and commit them? [y/N] y`);
        reply = 'y';
      } else {
        reply = await getSingleCharInput('Do you want to stage and commit them? [y/N] ');
      }
      
      if (reply === 'y') {
        // Stage all changes
        const stageResult = executeGitCommand('git add -A', false);
        if (stageResult === null) {
          log.error(SYMBOLS.CROSS, 'Failed to stage changes');
          return false;
        }
        
        // Refresh git info to get updated status
        const updatedGitInfo = getGitInfo();
        return await handleStagedCommit(updatedGitInfo, { silent });
      } else {
        // Check if there are staged changes to commit
        if (status.stagedCount > 0) {
          return await handleStagedCommit(gitInfo, { silent });
        }
        
        // Handle the case where user declined to stage and there are no staged changes
        if (commitsOnly) {
          // In commits-only mode, it's OK to have unstaged changes
          log.success('', 'Commit process completed. Thank you for using MAIASS.');
          return true;
        } else {
          // In pipeline mode, we cannot proceed with unstaged changes
          log.success('', 'Commit process completed.');
          log.error(SYMBOLS.CROSS, 'Cannot proceed on release/changelog pipeline with uncommitted changes');
          log.success('', 'Thank you for using MAIASS.');
          return false;
        }
      }
    } else {
      // Auto-stage all changes
      const stageResult = executeGitCommand('git add -A', false);
      if (stageResult === null) {
        console.log(colors.Red(`${SYMBOLS.CROSS} Failed to stage changes`));
        return false;
      }
      
      // Refresh git info and commit
      const updatedGitInfo = getGitInfo();
      return await handleStagedCommit(updatedGitInfo, { silent });
    }
  } else if (status.stagedCount > 0) {
    // Only staged changes present
    return await handleStagedCommit(gitInfo, { silent });
  }
  
  return true;
}

// Export individual functions for testing and reuse
export {
  getCommitMessage,
  handleStagedCommit,
  getAICommitSuggestion,
  executeGitCommand,
  remoteExists
};<|MERGE_RESOLUTION|>--- conflicted
+++ resolved
@@ -53,34 +53,6 @@
   const maxCharacters = parseInt(process.env.MAIASS_AI_MAX_CHARACTERS || '8000');
   
   if (!openaiToken) {
-    log.warning(SYMBOLS.WARNING, 'No AI token configured. Set MAIASS_AI_TOKEN in your .env.maiass file');
-    return null;
-  }
-  
-  // Enhanced token validation
-  if (!openaiToken) {
-    log.error(SYMBOLS.WARNING, 'No AI token provided');
-    log.info(SYMBOLS.INFO, 'Please set MAIASS_AI_TOKEN in your .env.maiass file');
-    log.info(SYMBOLS.INFO, 'Example: MAIASS_AI_TOKEN=your_token_here');
-    return null;
-  }
-
-  // Log token info for debugging (masked)
-  const tokenPrefix = openaiToken.substring(0, 5);
-  const tokenSuffix = openaiToken.length > 10 ? openaiToken.substring(openaiToken.length - 4) : '****';
-  log.debug('Using AI Token', {
-    tokenLength: openaiToken.length,
-    tokenStartsWith: tokenPrefix,
-    tokenEndsWith: tokenSuffix,
-    endpoint: openaiEndpoint
-  });
-
-  // Validate token format
-  const isTokenValid = /^[a-zA-Z0-9_\-.]{20,}$/.test(openaiToken);
-  if (!isTokenValid) {
-    log.error(SYMBOLS.WARNING, 'Invalid AI token format');
-    log.info(SYMBOLS.INFO, 'Token should be at least 20 characters long and only contain letters, numbers, underscores, hyphens, or periods');
-    log.info(SYMBOLS.INFO, 'Example format: sk-xxxxxxxxxxxxxxxxxxxxxxxxxxxxxxxx');
     return null;
   }
   
@@ -134,248 +106,31 @@
       temperature: openaiTemperature
     };
     
-    // Enhanced request logging with timing
-    const startTime = Date.now();
-    let response;
-    
-    try {
-      // Log the full request in debug mode
-      log.debug('AI API Request', {
-        endpoint: openaiEndpoint,
-        method: 'POST',
-        headers: {
-          'Content-Type': 'application/json',
-          'Authorization': `Bearer ${openaiToken ? '***' + openaiToken.slice(-4) : 'none'}`
-        },
-        body: {
-          ...requestBody,
-          // Redact the actual token and content from logs
-          messages: requestBody.messages.map(msg => ({
-            ...msg,
-            content: msg.content ? msg.content.substring(0, 100) + '...' : 'empty'
-          }))
-        },
-        timestamp: new Date().toISOString()
-      });
-      
-      // Make the actual request with timeout
-      const controller = new AbortController();
-      const timeoutId = setTimeout(() => controller.abort(), 30000); // 30 second timeout
-      
-      // Token info already logged above, no need to log again
-      
-      // Set up request headers
-      const requestHeaders = {
+    const response = await fetch(openaiEndpoint, {
+      method: 'POST',
+      headers: {
         'Content-Type': 'application/json',
         'Authorization': `Bearer ${openaiToken}`
-      };
-      
-      response = await fetch(openaiEndpoint, {
-        method: 'POST',
-        headers: requestHeaders,
-        body: JSON.stringify(requestBody),
-        signal: controller.signal
-      });
-      
-      clearTimeout(timeoutId);
-      
-    } catch (error) {
-      const elapsed = Date.now() - startTime;
-      log.debug('AI API Request Failed', {
-        error: {
-          name: error.name,
-          message: error.message,
-          code: error.code,
-          stack: error.stack ? error.stack.split('\n') : 'No stack trace'
-        },
-        elapsedMs: elapsed,
-        endpoint: openaiEndpoint,
-        timestamp: new Date().toISOString()
-      });
-      
-      // Re-throw with more context
-      if (error.name === 'AbortError') {
-        throw new Error(`Request to ${openaiEndpoint} timed out after 30 seconds`);
-      } else if (error.code === 'ENOTFOUND') {
-        throw new Error(`Could not resolve host for ${openaiEndpoint}. Check your network connection.`);
-      } else if (error.code === 'ECONNREFUSED') {
-        throw new Error(`Connection refused by ${openaiEndpoint}. The service may be down.`);
-      } else if (error.code === 'UNABLE_TO_VERIFY_LEAF_SIGNATURE') {
-        throw new Error(`SSL certificate verification failed for ${openaiEndpoint}. Check your system's certificate store.`);
-      }
-      
-      throw error; // Re-throw the original error if we don't have a specific handler
-    }
-    
-    // Get response text for debugging before parsing as JSON
-    let responseText;
-    let responseData;
-    
-    try {
-      responseText = await response.text();
-      
-      // Log the raw response for debugging
-      log.debug('Raw AI API Response:', {
-        status: response.status,
-        statusText: response.statusText,
-        headers: Object.fromEntries(response.headers.entries()),
-        body: responseText.length > 1000 ? responseText.substring(0, 1000) + '... [truncated]' : responseText,
-        elapsedMs: Date.now() - startTime,
-        timestamp: new Date().toISOString()
-      });
-      
-      // Try to parse JSON, but handle cases where response might not be JSON
-      try {
-        responseData = responseText ? JSON.parse(responseText) : {};
-      } catch (e) {
-        log.debug('Failed to parse API response as JSON', { error: e.message });
-        responseData = { error: { message: 'Invalid JSON response from server' } };
-      }
-      
-<<<<<<< HEAD
-      if (!response.ok) {
-        const errorMessage = responseData?.error?.message || response.statusText || 'Unknown error';
-        const errorType = responseData?.error?.type || 'API Error';
-        const errorCode = responseData?.error?.code || '';
-        
-        // Enhanced error handling with specific guidance for each error type
-        switch (response.status) {
-          case 400:
-            log.error(SYMBOLS.CROSS, `Bad request: ${errorMessage}`);
-            log.info(SYMBOLS.INFO, 'The request was malformed or missing required parameters');
-            break;
-            
-          case 401:
-          case 403:
-            log.error(SYMBOLS.CROSS, `Authentication failed (${response.status}): ${errorMessage}`);
-            log.info(SYMBOLS.INFO, 'Possible issues:');
-            log.info(SYMBOLS.INFO, '1. Your API key may be invalid or expired');
-            log.info(SYMBOLS.INFO, '2. The token might not have the required permissions');
-            log.info(SYMBOLS.INFO, '3. The endpoint URL might be incorrect');
-            log.info(SYMBOLS.INFO, '4. The token format might not match what the server expects');
-            
-            // Provide more specific guidance based on token format
-            if (openaiToken.startsWith('sk-')) {
-              log.info(SYMBOLS.INFO, 'Note: This looks like an OpenAI API key. Make sure you\'re using the correct endpoint.');
-            } else if (openaiToken.startsWith('mai_')) {
-              log.info(SYMBOLS.INFO, 'Note: This looks like a MAIASS token. Ensure your local AI service is running and accessible.');
-            }
-            
-            log.info(SYMBOLS.INFO, 'Check your .env.maiass file for MAIASS_AI_TOKEN and MAIASS_AI_ENDPOINT');
-            break;
-            
-          case 404:
-            log.error(SYMBOLS.CROSS, `Endpoint not found: ${openaiEndpoint}`);
-            log.info(SYMBOLS.INFO, 'Please verify the MAIASS_AI_ENDPOINT in your .env.maiass file');
-            log.info(SYMBOLS.INFO, 'For local AI services, ensure the service is running at the specified URL');
-            break;
-            
-          case 422:
-            log.error(SYMBOLS.CROSS, `Validation error: ${errorMessage}`);
-            log.info(SYMBOLS.INFO, 'The request was well-formed but contained invalid data');
-            break;
-            
-          case 429:
-            log.error(SYMBOLS.CROSS, `Rate limit exceeded: ${errorMessage}`);
-            log.info(SYMBOLS.INFO, 'Please wait before making more requests or check your rate limits');
-            break;
-            
-          case 500:
-          case 502:
-          case 503:
-          case 504:
-            log.error(SYMBOLS.CROSS, `AI service error (${response.status}): ${errorMessage}`);
-            log.info(SYMBOLS.INFO, 'The AI service may be temporarily unavailable or experiencing issues');
-            log.info(SYMBOLS.INFO, 'Please try again in a few minutes');
-            break;
-            
-          default:
-            log.error(SYMBOLS.CROSS, `API request failed (${response.status}): ${errorMessage}`);
-            log.info(SYMBOLS.INFO, 'Please check your configuration and try again');
-        }
-        
-        log.debug('Full error details:', { 
-          status: response.status, 
-          error: responseData?.error || 'No error details',
-          endpoint: openaiEndpoint,
-          tokenStartsWith: openaiToken.substring(0, 5) + '...',
-          tokenLength: openaiToken.length
-        });
-        
-        return null;
-      }
-      
-      // Log successful response in debug mode
-      log.debug('AI API Response:', {
-        status: response.status,
-        statusText: response.statusText,
-        body: responseData,
-        elapsedMs: Date.now() - startTime,
-        timestamp: new Date().toISOString(),
-        endpoint: openaiEndpoint,
-        model: openaiModel,
-        tokenConfigured: !!openaiToken,
-        tokenPrefix: openaiToken ? `${openaiToken.substring(0, 5)}...` : 'none',
-        tokenLength: openaiToken ? openaiToken.length : 0,
-        responseHeaders: Object.fromEntries(response.headers.entries())
-      });
-      
-      try {
-        // Process successful response
-        if (responseData.choices && responseData.choices.length > 0) {
-          let suggestion = responseData.choices[0].message.content.trim();
-          
-          // Clean up any quotes that might wrap the entire response
-          if ((suggestion.startsWith("'") && suggestion.endsWith("'")) || 
-              (suggestion.startsWith('"') && suggestion.endsWith('"'))) {
-            suggestion = suggestion.slice(1, -1).trim();
-          }
-          
-          // Log token usage if available
-          if (responseData.usage) {
-            log.debug('Token usage:', {
-              promptTokens: responseData.usage.prompt_tokens,
-              completionTokens: responseData.usage.completion_tokens,
-              totalTokens: responseData.usage.total_tokens
-            });
-          }
-          
-          return suggestion;
-        } else {
-          log.warning(SYMBOLS.WARNING, 'No choices returned from AI API');
-          log.debug('Unexpected response format:', responseData);
-          return null;
-        }
-      } catch (error) {
-        // Handle any errors that occur during response processing
-        log.error(SYMBOLS.CROSS, `Error processing AI response: ${error.message}`);
-        log.debug('Error details:', {
-          error: error.stack ? error.stack.split('\n') : 'No stack trace',
-          elapsedMs: Date.now() - startTime,
-          timestamp: new Date().toISOString()
-        });
-        return null;
-      }
-    } catch (error) {
-      // Handle network errors and other exceptions
-      log.error(SYMBOLS.CROSS, `Error communicating with AI service: ${error.message}`);
-      log.debug('Error details:', {
-        error: error.stack ? error.stack.split('\n') : 'No stack trace',
-        endpoint: openaiEndpoint,
-        elapsedMs: Date.now() - startTime,
-        timestamp: new Date().toISOString()
-      });
-      
-      // Provide additional guidance for common errors
-      if (error.name === 'AbortError') {
-        log.info(SYMBOLS.INFO, 'Request timed out. The AI service may be slow or unavailable.');
-      } else if (error.code === 'ENOTFOUND') {
-        log.info(SYMBOLS.INFO, `Could not resolve host: ${new URL(openaiEndpoint).hostname}`);
-        log.info(SYMBOLS.INFO, 'Please check your internet connection and MAIASS_AI_ENDPOINT setting');
-      } else if (error.code === 'ECONNREFUSED') {
-        log.info(SYMBOLS.INFO, `Connection refused by ${openaiEndpoint}`);
-        log.info(SYMBOLS.INFO, 'The AI service may not be running or is not accessible');
-=======
+      },
+      body: JSON.stringify(requestBody)
+    });
+    
+    if (!response.ok) {
+      log.error(SYMBOLS.WARNING, `AI API request failed: ${response.status} ${response.statusText}`);
+      return null;
+    }
+    
+    const data = await response.json();
+    
+    if (data.choices && data.choices.length > 0) {
+      let suggestion = data.choices[0].message.content.trim();
+      
+      // Clean up any quotes that might wrap the entire response
+      if ((suggestion.startsWith("'") && suggestion.endsWith("'")) || 
+          (suggestion.startsWith('"') && suggestion.endsWith('"'))) {
+        suggestion = suggestion.slice(1, -1).trim();
+      }
+      
       // Display enhanced usage information from credit-based system
       if (data.billing) {
         const billing = data.billing;
@@ -406,64 +161,14 @@
         const promptTokens = data.usage.prompt_tokens || 0;
         const completionTokens = data.usage.completion_tokens || 0;
         log.info(SYMBOLS.INFO, `Total Tokens: ${totalTokens} (${promptTokens} + ${completionTokens})`);
->>>>>>> 6df5a974
-      }
-      
-      return null;
-    }
+      }
+      
+      return suggestion;
+    }
+    
+    return null;
   } catch (error) {
-    // Enhanced error message with more context
-    let errorMessage = `AI suggestion failed: ${error.message}`;
-    
-    // Handle specific error codes with more helpful messages
-    switch (error.code) {
-      case 'ENOTFOUND':
-        errorMessage = `Cannot connect to AI service: ${openaiEndpoint} - Host not found. Check your internet connection.`;
-        break;
-      case 'ECONNREFUSED':
-        errorMessage = `Connection refused by AI service at ${openaiEndpoint}. The service might be down.`;
-        break;
-      case 'ETIMEDOUT':
-        errorMessage = `Connection to AI service timed out. Please check your network connection.`;
-        break;
-      case 'EAI_AGAIN':
-        errorMessage = `Temporary DNS resolution failure while trying to reach ${openaiEndpoint}.`;
-        break;
-      case 'UNABLE_TO_VERIFY_LEAF_SIGNATURE':
-        errorMessage = `SSL certificate verification failed for ${openaiEndpoint}. Check your system's certificate store.`;
-        break;
-    }
-    
-    log.error(SYMBOLS.WARNING, errorMessage);
-    
-    // Always show network-related info, not just in debug mode
-    log.info(SYMBOLS.INFO, `Endpoint: ${openaiEndpoint}`);
-    log.info(SYMBOLS.INFO, `Token configured: ${!!openaiToken ? 'Yes' : 'No'}`);
-    
-    // Detailed debug info
-    const debugInfo = {
-      name: error.name,
-      code: error.code,
-      endpoint: openaiEndpoint,
-      tokenConfigured: !!openaiToken,
-      tokenPrefix: openaiToken ? `${openaiToken.substring(0, 5)}...` : 'none',
-      tokenLength: openaiToken ? openaiToken.length : 0,
-      nodeVersion: process.version,
-      platform: process.platform,
-      stack: error.stack
-    };
-    
-    log.debug('AI Suggestion Error Details:', debugInfo);
-    
-    // If we have a network error, suggest common solutions
-    if (['ENOTFOUND', 'ECONNREFUSED', 'ETIMEDOUT', 'EAI_AGAIN'].includes(error.code)) {
-      log.info(SYMBOLS.INFO, 'Troubleshooting steps:');
-      log.info(SYMBOLS.INFO, '1. Check your internet connection');
-      log.info(SYMBOLS.INFO, '2. Verify the endpoint URL is correct');
-      log.info(SYMBOLS.INFO, '3. Try pinging the endpoint to check connectivity');
-      log.info(SYMBOLS.INFO, '4. If behind a proxy, ensure it is properly configured');
-    }
-    
+    log.error(SYMBOLS.WARNING, `AI suggestion failed: ${error.message}`);
     return null;
   }
 }
